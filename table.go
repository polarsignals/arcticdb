--- conflicted
+++ resolved
@@ -6,14 +6,10 @@
 	"errors"
 	"fmt"
 	"io"
-<<<<<<< HEAD
 	"io/ioutil"
 	"math"
 	"os"
 	"path"
-=======
-	"math"
->>>>>>> 6aa3faca
 	"sync"
 	"time"
 	"unsafe"
@@ -304,12 +300,7 @@
 	}
 
 	block := t.ActiveBlock()
-<<<<<<< HEAD
-	if err := block.Insert(tx, serBuf); err != nil {
-=======
-	err = block.Insert(ctx, tx, serBuf)
-	if err != nil {
->>>>>>> 6aa3faca
+	if err := block.Insert(ctx, tx, serBuf); err != nil {
 		return 0, err
 	}
 
@@ -497,14 +488,10 @@
 	t.wg.Wait()
 }
 
-<<<<<<< HEAD
-func (t *TableBlock) Insert(tx uint64, buf *dynparquet.SerializedBuffer) error {
+func (t *TableBlock) Insert(ctx context.Context, tx uint64, buf *dynparquet.SerializedBuffer) error {
 	t.pendingWritersWg.Add(1)
 	defer t.pendingWritersWg.Done()
 
-=======
-func (t *TableBlock) Insert(ctx context.Context, tx uint64, buf *dynparquet.SerializedBuffer) error {
->>>>>>> 6aa3faca
 	defer func() {
 		t.table.metrics.rowsInserted.Add(float64(buf.NumRows()))
 		t.table.metrics.rowInsertSize.Observe(float64(buf.NumRows()))
